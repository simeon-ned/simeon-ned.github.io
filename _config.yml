--- conflicted
+++ resolved
@@ -12,7 +12,6 @@
 footer_text: >
   Powered by <a href="https://jekyllrb.com/" target="_blank">Jekyll</a> with <a href="https://github.com/alshedivat/al-folio">al-folio</a> theme.
   Hosted by <a href="https://pages.github.com/" target="_blank">GitHub Pages</a>.
-<<<<<<< HEAD
 keywords: jekyll, jekyll-theme, academic-website, portfolio-website  # add your own keywords or leave empty
 
 lang: en # the language of your site (for example: en, fr, cn, ru, etc.)
@@ -20,15 +19,6 @@
 
 url: https://simeon-ned.github.io # the base hostname & protocol for your site
 baseurl: / # the subpath of your site, e.g. /blog/
-=======
-  Photos from <a href="https://unsplash.com" target="_blank">Unsplash</a>.
-keywords: jekyll, jekyll-theme, academic-website, portfolio-website # add your own keywords or leave empty
-lang: en # the language of your site (for example: en, fr, cn, ru, etc.)
-icon: ⚛️ # the emoji used as the favicon (alternatively, provide image name in /assets/img/)
-
-url: https://alshedivat.github.io # the base hostname & protocol for your site
-baseurl: /al-folio # the subpath of your site, e.g. /blog/. Leave blank for root
->>>>>>> 96c4e613
 last_updated: false # set to true if you want to display last updated in the footer
 impressum_path: # set to path to include impressum link in the footer, use the same path as permalink in a page, helps to conform with EU GDPR
 back_to_top: true # set to false to disable the back to top button
@@ -38,17 +28,12 @@
 # -----------------------------------------------------------------------------
 
 # repo color theme
-<<<<<<< HEAD
-repo_theme_light: graywhite       # https://github.com/anuraghazra/github-readme-stats/blob/master/themes/README.md
-repo_theme_dark: dark           # https://github.com/anuraghazra/github-readme-stats/blob/master/themes/README.md
-=======
 repo_theme_light: default # https://github.com/anuraghazra/github-readme-stats/blob/master/themes/README.md
 repo_theme_dark: dark # https://github.com/anuraghazra/github-readme-stats/blob/master/themes/README.md
 repo_trophies:
   enabled: true
   theme_light: flat # https://github.com/ryo-ma/github-profile-trophy
   theme_dark: gitdimmed # https://github.com/ryo-ma/github-profile-trophy
->>>>>>> 96c4e613
 
 # -----------------------------------------------------------------------------
 # RSS Feed
@@ -85,18 +70,7 @@
 # Social integration
 # -----------------------------------------------------------------------------
 
-<<<<<<< HEAD
 github_username: simeon-ned # your GitHub user name
-=======
-acm_id: # your dl.acm.org/profile/id
-blogger_url: # your blogger URL
-bluesky_url: # your bluesky URL
-dblp_url: # your DBLP profile url
-discord_id: # your discord id (18-digit unique numerical identifier)
-facebook_id: # your facebook id
-flickr_id: # your flickr id
-github_username: # your GitHub user name
->>>>>>> 96c4e613
 gitlab_username: # your GitLab user name
 ieee_id: # your ieeexplore.ieee.org/author/id
 instagram_id: # your instagram id
@@ -105,20 +79,22 @@
 lastfm_id: # your lastfm id
 lattes_id: # your ID on Lattes (Brazilian Lattes CV)
 linkedin_username: # your LinkedIn user name
-<<<<<<< HEAD
 scholar_userid: Jl8IxhgAAAAJ&hl # your Google Scholar ID
 semanticscholar_id: # your Semantic Scholar ID
 whatsapp_number: # your WhatsApp number (full phone number in international format. Omit any zeroes, brackets, or dashes when adding the phone number in international format.)
 orcid_id: # your ORCID ID
-=======
-mastodon_username: # your mastodon instance+username in the format instance.tld/@username
->>>>>>> 96c4e613
 medium_username: # your Medium username
 orcid_id: # your ORCID ID
 osf_id: # your OSF ID
 pinterest_id: # your pinterest id
 publons_id: # your ID on Publons
-<<<<<<< HEAD
+quora_username: # your Quora username
+research_gate_profile: # your profile on ResearchGate
+scholar_userid: qc6CJjYAAAAJ # your Google Scholar ID
+scopus_id: # your profile on Scopus
+semanticscholar_id: # your Semantic Scholar ID
+spotify_id: # your spotify id
+publons_id: # your ID on Publons
 research_gate_profile: Simeon-Nedelchev # your profile on ResearchGate
 blogger_url: # your blogger URL
 work_url: # work page URL
@@ -126,25 +102,8 @@
 wikidata_id: # your wikidata id
 dblp_url: # your DBLP profile url
 stackoverflow_id: # your stackoverflow id
-kaggle_id: # your kaggle id
-lastfm_id: # your lastfm id
-=======
-quora_username: # your Quora username
-research_gate_profile: # your profile on ResearchGate
-scholar_userid: qc6CJjYAAAAJ # your Google Scholar ID
-scopus_id: # your profile on Scopus
-semanticscholar_id: # your Semantic Scholar ID
->>>>>>> 96c4e613
-spotify_id: # your spotify id
-stackoverflow_id: # your stackoverflow id
-telegram_username: # your Telegram user name
+telegram_username: simkasimka # your Telegram user name
 unsplash_id: # your unsplash id
-<<<<<<< HEAD
-instagram_id: # your instagram id
-facebook_id: # your facebook id
-telegram_id: simkasimka # your facebook id
-discord_id: # your discord id (18-digit unique numerical identifier)
-=======
 wechat_qr: # filename of your wechat qr-code saved as an image (e.g., wechat-qr.png if saved to assets/img/wechat-qr.png)
 whatsapp_number: # your WhatsApp number (full phone number in international format. Omit any zeroes, brackets, or dashes when adding the phone number in international format.)
 wikidata_id: # your wikidata id
@@ -153,7 +112,10 @@
 x_username: # your X handle
 youtube_id: # your youtube channel id (youtube.com/@<youtube_id>)
 zotero_username: # your zotero username
->>>>>>> 96c4e613
+instagram_id: # your instagram id
+facebook_id: # your facebook id
+# telegram_id: simkasimka # your facebook id
+discord_id: # your discord id (18-digit unique numerical identifier)
 
 contact_note: >
   You can even add a little note about which of these is the best way to reach you.
@@ -176,10 +138,7 @@
 # -----------------------------------------------------------------------------
 
 blog_name: al-folio # blog_name will be displayed in your blog page
-<<<<<<< HEAD
-blog_nav_title:  # your blog must have a title for it to be displayed in the nav bar
-=======
->>>>>>> 96c4e613
+# blog_nav_title:  # your blog must have a title for it to be displayed in the nav bar
 blog_description: a simple whitespace theme for academics
 permalink: /blog/:year/:title/
 lsi: true # produce an index for related posts
@@ -345,14 +304,9 @@
 # -----------------------------------------------------------------------------
 
 scholar:
-<<<<<<< HEAD
 
   last_name: [Nedelchev]
   first_name: [Simeon]
-=======
-  last_name: [Einstein]
-  first_name: [Albert, A.]
->>>>>>> 96c4e613
 
   style: apa
   locale: en
@@ -458,23 +412,6 @@
 # Optional Features
 # -----------------------------------------------------------------------------
 
-<<<<<<< HEAD
-enable_google_analytics:    false  # enables google analytics
-enable_panelbear_analytics: false  # enables panelbear analytics
-enable_google_verification: false  # enables google site verification
-enable_bing_verification:   false  # enables bing site verification
-enable_masonry:             true   # enables automatic project cards arangement
-enable_math:                true   # enables math typesetting (uses MathJax)
-enable_tooltips:            false  # enables automatic tooltip links generated
-                                   # for each section titles on pages and posts
-enable_darkmode:            false   # enables switching between light/dark modes
-enable_navbar_social:       true  # enables displaying social links in the
-                                   # navbar on the about page
-enable_project_categories:  true   # enables categorization of projects into
-                                   # multiple categories
-enable_medium_zoom:         true   # enables image zoom feature (as on medium.com)
-enable_progressbar:         true   # enables a horizontal progress bar linked to the vertical scroll position
-=======
 enable_google_analytics: false # enables google analytics
 enable_cronitor_analytics: false # enables cronitor RUM analytics
 enable_google_verification: false # enables google site verification
@@ -483,12 +420,11 @@
 enable_math: true # enables math typesetting (uses MathJax)
 enable_tooltips: false # enables automatic tooltip links generated for each section titles on pages and posts
 enable_darkmode: true # enables switching between light/dark modes
-enable_navbar_social: false # enables displaying social links in the navbar on the about page
+enable_navbar_social: true # enables displaying social links in the navbar on the about page
 enable_project_categories: true # enables categorization of projects into multiple categories
 enable_medium_zoom: true # enables image zoom feature (as on medium.com)
 enable_progressbar: true # enables a horizontal progress bar linked to the vertical scroll position
 enable_video_embedding: false # enables video embedding for bibtex entries. If false, the button opens the video link in a new window.
->>>>>>> 96c4e613
 
 # -----------------------------------------------------------------------------
 # Library versions
