---
---

@string{aps = {American Physical Society,}}

<<<<<<< HEAD
@article{kosterev2017development,
  bibtex_show={true},
  title={DEVELOPMENT OF 2-DOF ADAPTIVE MECHATRONIC DEVICE WITH CORRECTIVE ADJUSTMENT OF LASER TRACKER REFLECTOR FOR INDUSTRIAL ROBOT CALIBRATION.},
  author={Kosterev, Dmitrii and Vorotnikov, Andrei and Nedelchev, Simeon and Romash, Elena and Poduraev, Yuri},
  journal={Annals of DAAAM \& Proceedings},
  volume={28},
  year={2017}
=======
@book{einstein1920relativity,
  title={Relativity: the Special and General Theory},
  author={Einstein, Albert},
  year={1920},
  publisher={Methuen & Co Ltd},
  html={relativity.html}
}

@book{einstein1956investigations,
  bibtex_show={true},
  title={Investigations on the Theory of the Brownian Movement},
  author={Einstein, Albert},
  year={1956},
  publisher={Courier Corporation},
  preview={brownian-motion.gif}
>>>>>>> 96c4e613
}

@inproceedings{nedelchev2018design,
  abbr={IROS},
  bibtex_show={true},
<<<<<<< HEAD
  title={Design of robotic gripper with constant transmission ratio based on twisted string actuator: Concept and evaluation},
  author={Nedelchev, Simeon and Gaponov, Igor and Ryu, Jee-Hwan},
  booktitle={2018 IEEE/RSJ International Conference on Intelligent Robots and Systems (IROS)},
  pages={967--972},
  year={2018},
  organization={IEEE}
}

@inproceedings{nedelchev2019high,
  abbr={ICRA},
  bibtex_show={true},
  title={High-bandwidth control of twisted string actuators},
  author={Nedelchev, Simeon and Gaponov, Igor and Ryu, Jee-Hwan},
  booktitle={2019 International Conference on Robotics and Automation (ICRA)},
  pages={5359--5364},
  year={2019},
  organization={IEEE}
}

@article{nedelchev2020accurate,
  abbr={RAL},
  bibtex_show={true},
  title={Accurate dynamic modeling of twisted string actuators accounting for string compliance and friction},
  author={Nedelchev, Simeon and Gaponov, Igor and Ryu, Jee-Hwan},
  journal={IEEE Robotics and Automation Letters},
  volume={5},
  number={2},
  pages={3438--3443},
  year={2020},
  publisher={IEEE}
}

@inproceedings{nedelchev2020imu,
  abbr={IROS},
  bibtex_show={true},
  title={IMU-based Parameter Identification and Position Estimation in Twisted String Actuators},
  author={Nedelchev, Simeon and Kirsanov, Daniil and Gaponov, Igor},
  booktitle={2020 IEEE/RSJ International Conference on Intelligent Robots and Systems (IROS)},
  pages={6311--6317},
  year={2020},
  organization={IEEE}
=======
  title={The meaning of relativity},
  author={Einstein, Albert and Taub, AH},
  journal={American Journal of Physics},
  volume={18},
  number={6},
  pages={403--404},
  year={1950},
  publisher={American Association of Physics Teachers}
}

@article{PhysRev.47.777,
  abbr={PhysRev},
  title={Can Quantum-Mechanical Description of Physical Reality Be Considered Complete?},
  author={Einstein, A. and Podolsky, B. and Rosen, N.},
  abstract={In a complete theory there is an element corresponding to each element of reality. A sufficient condition for the reality of a physical quantity is the possibility of predicting it with certainty, without disturbing the system. In quantum mechanics in the case of two physical quantities described by non-commuting operators, the knowledge of one precludes the knowledge of the other. Then either (1) the description of reality given by the wave function in quantum mechanics is not complete or (2) these two quantities cannot have simultaneous reality. Consideration of the problem of making predictions concerning a system on the basis of measurements made on another system that had previously interacted with it leads to the result that if (1) is false then (2) is also false. One is thus led to conclude that the description of reality as given by a wave function is not complete.},
  journal={Phys. Rev.},
  location={New Jersey},
  volume={47},
  issue={10},
  pages={777--780},
  numpages={0},
  year={1935},
  month={May},
  publisher=aps,
  doi={10.1103/PhysRev.47.777},
  url={http://link.aps.org/doi/10.1103/PhysRev.47.777},
  html={https://journals.aps.org/pr/abstract/10.1103/PhysRev.47.777},
  pdf={example_pdf.pdf},
  altmetric={248277},
  dimensions={true},
  google_scholar_id={qyhmnyLat1gC},
  video={https://www.youtube-nocookie.com/embed/aqz-KE-bpKQ},
  additional_info={. *More Information* can be [found here](https://github.com/alshedivat/al-folio/)},
  selected={true}
}

@article{einstein1905molekularkinetischen,
  title={{\"U}ber die von der molekularkinetischen Theorie der W{\"a}rme geforderte Bewegung von in ruhenden Fl{\"u}ssigkeiten suspendierten Teilchen},
  author={Einstein, A.},
  journal={Annalen der physik},
  volume={322},
  number={8},
  pages={549--560},
  year={1905},
  publisher={Wiley Online Library}
}

@article{einstein1905movement,
  abbr={Ann. Phys.},
  title={Un the movement of small particles suspended in statiunary liquids required by the molecular-kinetic theory 0f heat},
  author={Einstein, A.},
  journal={Ann. Phys.},
  volume={17},
  pages={549--560},
  year={1905}
>>>>>>> 96c4e613
}

@inproceedings{balakhnov2020preliminary,
  bibtex_show={true},
  title={Preliminary Study on Slack-Free Model Predictive Control of Twisted String-Based Antagonistic Joints},
  author={Balakhnov, Oleg and Nedelchev, Simeon and Gaponov, Igor},
  booktitle={2020 International Conference Nonlinearity, Information and Robotics (NIR)},
  pages={1--5},
  year={2020},
  organization={IEEE}
}

@article{nedelchev2021energy,
  abbr={RAL},
  bibtex_show={true},
  title={On Energy-Preserving Motion in Twisted String Actuators},
  author={Nedelchev, Simeon and Skvortsova, Valeria and Guryev, Boris and Gaponov, Igor and Ryu, Jee-Hwan},
  journal={IEEE Robotics and Automation Letters},
  volume={6},
  number={4},
  pages={7406--7412},
  year={2021},
  publisher={IEEE}
}

@inproceedings{nedelchev2021smooth,
  abbr={ICRA},
  bibtex_show={true},
  title={On Smooth Time-Optimal Trajectory Planning in Twisted String Actuators},
  author={Nedelchev, Simeon and Kirsanov, Daniil and Gaponov, Igor and Seong, Hyeonseok and Ryu, Jee-Hwan},
  booktitle={2021 IEEE International Conference on Robotics and Automation (ICRA)},
  pages={10107--10113},
  year={2021},
  html={https://ieeexplore.ieee.org/document/9561400},
  organization={IEEE}
}

@inproceedings{sabirova2021parameter,
  bibtex_show={true},
  title={Parameter Identification in Mechanical Systems with Energy-Based Regressor: Preliminary Study},
  author={Sabirova, Adelia and Nedelchev, Simeon and Gaponov, Igor},
  booktitle={2021 International Conference" Nonlinearity, Information and Robotics"(NIR)},
  pages={1--6},
  year={2021},
  organization={IEEE}
}

<<<<<<< HEAD
@article{skvortsova2022design,
  bibtex_show={true},
  title={Design, characterisation and validation of a haptic interface based on twisted string actuation.},
  author={Skvortsova, Valeria and Nedelchev, Simeon and Brown, Joshua and Farkhatdinov, Ildar and Gaponov, Igor},
  journal={Front Robot AI},
  year={2022}
=======
@Article{einstein1905photoelectriceffect,
  bibtex_show={true},
  abbr={Ann. Phys.},
  title="{{\"U}ber einen die Erzeugung und Verwandlung des Lichtes betreffenden heuristischen Gesichtspunkt}",
  author={Albert Einstein},
  abstract={This is the abstract text.},
  journal={Ann. Phys.},
  volume={322},
  number={6},
  pages={132--148},
  year={1905},
  doi={10.1002/andp.19053220607},
  award={Albert Einstein receveid the **Nobel Prize in Physics** 1921 *for his services to Theoretical Physics, and especially for his discovery of the law of the photoelectric effect*},
  award_name={Nobel Prize}
}

@book{przibram1967letters,
  bibtex_show={true},
  title={Letters on wave mechanics},
  author={Einstein, Albert and Schrödinger, Erwin and Planck, Max and Lorentz, Hendrik Antoon and Przibram, Karl},
  year={1967},
  publisher={Vision},
  preview={wave-mechanics.gif},
  abbr={Vision}
>>>>>>> 96c4e613
}<|MERGE_RESOLUTION|>--- conflicted
+++ resolved
@@ -1,9 +1,6 @@
 ---
 ---
 
-@string{aps = {American Physical Society,}}
-
-<<<<<<< HEAD
 @article{kosterev2017development,
   bibtex_show={true},
   title={DEVELOPMENT OF 2-DOF ADAPTIVE MECHATRONIC DEVICE WITH CORRECTIVE ADJUSTMENT OF LASER TRACKER REFLECTOR FOR INDUSTRIAL ROBOT CALIBRATION.},
@@ -11,29 +8,11 @@
   journal={Annals of DAAAM \& Proceedings},
   volume={28},
   year={2017}
-=======
-@book{einstein1920relativity,
-  title={Relativity: the Special and General Theory},
-  author={Einstein, Albert},
-  year={1920},
-  publisher={Methuen & Co Ltd},
-  html={relativity.html}
-}
-
-@book{einstein1956investigations,
-  bibtex_show={true},
-  title={Investigations on the Theory of the Brownian Movement},
-  author={Einstein, Albert},
-  year={1956},
-  publisher={Courier Corporation},
-  preview={brownian-motion.gif}
->>>>>>> 96c4e613
 }
 
 @inproceedings{nedelchev2018design,
   abbr={IROS},
   bibtex_show={true},
-<<<<<<< HEAD
   title={Design of robotic gripper with constant transmission ratio based on twisted string actuator: Concept and evaluation},
   author={Nedelchev, Simeon and Gaponov, Igor and Ryu, Jee-Hwan},
   booktitle={2018 IEEE/RSJ International Conference on Intelligent Robots and Systems (IROS)},
@@ -75,63 +54,6 @@
   pages={6311--6317},
   year={2020},
   organization={IEEE}
-=======
-  title={The meaning of relativity},
-  author={Einstein, Albert and Taub, AH},
-  journal={American Journal of Physics},
-  volume={18},
-  number={6},
-  pages={403--404},
-  year={1950},
-  publisher={American Association of Physics Teachers}
-}
-
-@article{PhysRev.47.777,
-  abbr={PhysRev},
-  title={Can Quantum-Mechanical Description of Physical Reality Be Considered Complete?},
-  author={Einstein, A. and Podolsky, B. and Rosen, N.},
-  abstract={In a complete theory there is an element corresponding to each element of reality. A sufficient condition for the reality of a physical quantity is the possibility of predicting it with certainty, without disturbing the system. In quantum mechanics in the case of two physical quantities described by non-commuting operators, the knowledge of one precludes the knowledge of the other. Then either (1) the description of reality given by the wave function in quantum mechanics is not complete or (2) these two quantities cannot have simultaneous reality. Consideration of the problem of making predictions concerning a system on the basis of measurements made on another system that had previously interacted with it leads to the result that if (1) is false then (2) is also false. One is thus led to conclude that the description of reality as given by a wave function is not complete.},
-  journal={Phys. Rev.},
-  location={New Jersey},
-  volume={47},
-  issue={10},
-  pages={777--780},
-  numpages={0},
-  year={1935},
-  month={May},
-  publisher=aps,
-  doi={10.1103/PhysRev.47.777},
-  url={http://link.aps.org/doi/10.1103/PhysRev.47.777},
-  html={https://journals.aps.org/pr/abstract/10.1103/PhysRev.47.777},
-  pdf={example_pdf.pdf},
-  altmetric={248277},
-  dimensions={true},
-  google_scholar_id={qyhmnyLat1gC},
-  video={https://www.youtube-nocookie.com/embed/aqz-KE-bpKQ},
-  additional_info={. *More Information* can be [found here](https://github.com/alshedivat/al-folio/)},
-  selected={true}
-}
-
-@article{einstein1905molekularkinetischen,
-  title={{\"U}ber die von der molekularkinetischen Theorie der W{\"a}rme geforderte Bewegung von in ruhenden Fl{\"u}ssigkeiten suspendierten Teilchen},
-  author={Einstein, A.},
-  journal={Annalen der physik},
-  volume={322},
-  number={8},
-  pages={549--560},
-  year={1905},
-  publisher={Wiley Online Library}
-}
-
-@article{einstein1905movement,
-  abbr={Ann. Phys.},
-  title={Un the movement of small particles suspended in statiunary liquids required by the molecular-kinetic theory 0f heat},
-  author={Einstein, A.},
-  journal={Ann. Phys.},
-  volume={17},
-  pages={549--560},
-  year={1905}
->>>>>>> 96c4e613
 }
 
 @inproceedings{balakhnov2020preliminary,
@@ -179,37 +101,10 @@
   organization={IEEE}
 }
 
-<<<<<<< HEAD
 @article{skvortsova2022design,
   bibtex_show={true},
   title={Design, characterisation and validation of a haptic interface based on twisted string actuation.},
   author={Skvortsova, Valeria and Nedelchev, Simeon and Brown, Joshua and Farkhatdinov, Ildar and Gaponov, Igor},
   journal={Front Robot AI},
   year={2022}
-=======
-@Article{einstein1905photoelectriceffect,
-  bibtex_show={true},
-  abbr={Ann. Phys.},
-  title="{{\"U}ber einen die Erzeugung und Verwandlung des Lichtes betreffenden heuristischen Gesichtspunkt}",
-  author={Albert Einstein},
-  abstract={This is the abstract text.},
-  journal={Ann. Phys.},
-  volume={322},
-  number={6},
-  pages={132--148},
-  year={1905},
-  doi={10.1002/andp.19053220607},
-  award={Albert Einstein receveid the **Nobel Prize in Physics** 1921 *for his services to Theoretical Physics, and especially for his discovery of the law of the photoelectric effect*},
-  award_name={Nobel Prize}
-}
-
-@book{przibram1967letters,
-  bibtex_show={true},
-  title={Letters on wave mechanics},
-  author={Einstein, Albert and Schrödinger, Erwin and Planck, Max and Lorentz, Hendrik Antoon and Przibram, Karl},
-  year={1967},
-  publisher={Vision},
-  preview={wave-mechanics.gif},
-  abbr={Vision}
->>>>>>> 96c4e613
 }