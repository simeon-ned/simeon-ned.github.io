--- conflicted
+++ resolved
@@ -1,17 +1,6 @@
 ---
 layout: page
 title: submenus
-<<<<<<< HEAD
-nav: false
-nav_order: 6
-dropdown: false
-children: 
-    - title: publications
-      permalink: /publications/
-    - title: divider
-    - title: projects
-      permalink: /projects/
-=======
 nav: true
 nav_order: 8
 dropdown: true
@@ -24,5 +13,4 @@
   - title: divider
   - title: blog
     permalink: /blog/
->>>>>>> 96c4e613
 ---