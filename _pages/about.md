--- conflicted
+++ resolved
@@ -7,7 +7,6 @@
 profile:
   align: right
   image: prof_pic.jpg
-<<<<<<< HEAD
   image_circular: true # crops the image to make it circular
   address: >
     <p>Office 105/401 </p>
@@ -16,17 +15,6 @@
 news: False  # includes a list of news items
 selected_papers: False # includes a list of papers marked as "selected={true}"
 social: false  # includes social icons at the bottom of the page
-=======
-  image_circular: false # crops the image to make it circular
-  more_info: >
-    <p>555 your office number</p>
-    <p>123 your address street</p>
-    <p>Your City, State 12345</p>
-
-news: true # includes a list of news items
-selected_papers: true # includes a list of papers marked as "selected={true}"
-social: true # includes social icons at the bottom of the page
->>>>>>> 96c4e613
 ---
 
 
@@ -37,8 +25,4 @@
 
 Put your address / P.O. box / other info right below your picture. You can also disable any of these elements by editing `profile` property of the YAML header of your `_pages/about.md`. Edit `_bibliography/papers.bib` and Jekyll will render your [publications page](/al-folio/publications/) automatically.
 
-<<<<<<< HEAD
-Link to your social media connections, too. This theme is set up to use [Font Awesome icons](http://fortawesome.github.io/Font-Awesome/) and [Academicons](https://jpswalsh.github.io/academicons/), like the ones below. Add your Facebook, Twitter, LinkedIn, Google Scholar, or just disable all of them. -->
-=======
-Link to your social media connections, too. This theme is set up to use [Font Awesome icons](https://fontawesome.com/) and [Academicons](https://jpswalsh.github.io/academicons/), like the ones below. Add your Facebook, Twitter, LinkedIn, Google Scholar, or just disable all of them.
->>>>>>> 96c4e613
+Link to your social media connections, too. This theme is set up to use [Font Awesome icons](http://fortawesome.github.io/Font-Awesome/) and [Academicons](https://jpswalsh.github.io/academicons/), like the ones below. Add your Facebook, Twitter, LinkedIn, Google Scholar, or just disable all of them. -->